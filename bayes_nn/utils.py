# -*- coding: utf-8 -*-
# Copyright (c) 2025 yukoga. All rights reserved.
#
# Licensed under the Apache License, Version 2.0 (the "License");
# you may not use this file except in compliance with the License.
# You may obtain a copy of the License at
#
#     http://www.apache.org/licenses/LICENSE-2.0
#
# Unless required by applicable law or agreed to in writing, software
# distributed under the License is distributed on an "AS IS" BASIS,
# WITHOUT WARRANTIES OR CONDITIONS OF ANY KIND, either express or implied.
# See the License for the specific language governing permissions and
# limitations under the License.

import matplotlib.pyplot as plt
import numpy as np
from sklearn.metrics import mean_squared_error, mean_absolute_error


def plot_loss_history(
    history: dict,
    title: str = "Training and Validation Loss",
    xlabel: str = "Epoch",
    ylabel: str = "Loss",
    figsize: tuple = (8, 5),
):
    """
    Function to plot the learning history (training loss and validation loss).

    Args:
        history (dict): Dictionary in the format
                        {'train_loss': [...], 'val_loss': [...]}.
                        'val_loss' may not always exist.
        title (str): Title of the graph.
        xlabel (str): Label for the X-axis.
        ylabel (str): Label for the Y-axis.
        figsize (tuple): Size of the graph.
    """
    epochs = range(1, len(history["train_loss"]) + 1)

    plt.figure(figsize=figsize)
    plt.plot(epochs, history["train_loss"], "bo-", label="Training loss")

    if "val_loss" in history and len(history["val_loss"]) > 0:
        val_epochs = range(1, len(history["val_loss"]) + 1)
        plt.plot(
            val_epochs, history["val_loss"], "ro-", label="Validation loss"
        )
        if len(history["val_loss"]) > 0:
            best_val_epoch = np.argmin(history["val_loss"])
            best_val = history["val_loss"][best_val_epoch]
            plt.plot(
                best_val_epoch + 1,
                best_val,
                "r*",
                markersize=10,
                label=f"Best Val Loss: {best_val:.4f}",
            )

    plt.title(title)
    plt.xlabel(xlabel)
    plt.ylabel(ylabel)
    plt.legend()
    plt.grid(True)
    plt.tight_layout()
    plt.show()


def plot_observed_vs_predicted(
    y_true: np.ndarray,
    y_pred_mean: np.ndarray,
    y_pred_std: np.ndarray,
    title: str = "Observed vs. Predicted Values",
    xlabel: str = "Observed Values",
    ylabel: str = "Predicted Values",
    figsize: tuple = (7, 7),
):
    """
    Plots observed vs. predicted values with a 95% confidence interval
    and displays RMSE and MAE metrics.

    Args:
        y_true (np.ndarray): Array of true observed values.
        y_pred_mean (np.ndarray): Array of predicted mean values.
        y_pred_std (np.ndarray): Array of predicted standard deviations.
        title (str): Title of the plot.
        xlabel (str): Label for the X-axis.
        ylabel (str): Label for the Y-axis.
        figsize (tuple): Figure size.
    """
    fig, ax = plt.subplots(figsize=figsize)  # Use fig, ax

    # Scatter plot of observed vs. predicted mean
    ax.scatter(y_true, y_pred_mean, alpha=0.6, label="Predicted Mean")

    # Calculate 95% confidence interval bounds (mean +/- 1.96 * std)
<<<<<<< HEAD
    lower_bound = y_pred_mean - 1.96 * y_pred_std
    upper_bound = y_pred_mean + 1.96 * y_pred_std

    # Plot the 95% confidence interval using error bars.
    plt.errorbar(
=======
    # lower_bound = y_pred_mean - 1.96 * y_pred_std # Unused
    # upper_bound = y_pred_mean + 1.96 * y_pred_std # Unused

    # Plot the 95% confidence interval using error bars.
    ax.errorbar(
>>>>>>> f281cafc
        y_true,
        y_pred_mean,
        yerr=1.96 * y_pred_std,
        fmt="none",
        alpha=0.4,
        ecolor="skyblue",
        elinewidth=1,
        capsize=0,
        label="95% Confidence Interval",
    )

<<<<<<< HEAD
    # Plot the y=x line (Ideal prediction)
    min_val = min(np.min(y_true), np.min(y_pred_mean - 2 * y_pred_std))
    max_val = max(np.max(y_true), np.max(y_pred_mean + 2 * y_pred_std))
=======
    # Plot the y=x line (perfect prediction)
    min_val_data = min(np.min(y_true), np.min(y_pred_mean - 2 * y_pred_std))
    max_val_data = max(np.max(y_true), np.max(y_pred_mean + 2 * y_pred_std))
>>>>>>> f281cafc
    # Add some padding to the limits
    padding = (max_val_data - min_val_data) * 0.05
    min_val_plot = min_val_data - padding
    max_val_plot = max_val_data + padding

    ax.plot(
        [min_val_plot, max_val_plot],
        [min_val_plot, max_val_plot],
        "r--",
        label="y = x (Perfect Prediction)",
    )

<<<<<<< HEAD
    plt.title(title)
    plt.xlabel(xlabel)
    plt.ylabel(ylabel)
    plt.legend(loc='best')
    plt.grid(True)
    plt.xlim(min_val, max_val)
    plt.ylim(min_val, max_val)
    plt.gca().set_aspect('equal', adjustable='box')
=======
    # Calculate metrics
    rmse = np.sqrt(mean_squared_error(y_true, y_pred_mean))
    mae = mean_absolute_error(y_true, y_pred_mean)
    metrics_text = f"RMSE: {rmse:.4f}\nMAE:  {mae:.4f}"

    # Add metrics text to the plot (top-left corner)
    # Adjust x, y coordinates and ha/va as needed for placement
    ax.text(
        0.05,
        0.95,
        metrics_text,
        transform=ax.transAxes,
        fontsize=9,
        verticalalignment="top",
        bbox=dict(boxstyle="round,pad=0.3", fc="wheat", alpha=0.5),
    )

    ax.set_title(title)
    ax.set_xlabel(xlabel)
    ax.set_ylabel(ylabel)
    # Adjust legend placement (lower right)
    ax.legend(loc="lower right")
    ax.grid(True)
    # Set limits based on data range for better visualization
    ax.set_xlim(min_val_plot, max_val_plot)
    ax.set_ylim(min_val_plot, max_val_plot)
    ax.set_aspect("equal", adjustable="box")  # Equal aspect ratio
>>>>>>> f281cafc
    plt.tight_layout()
    plt.show()<|MERGE_RESOLUTION|>--- conflicted
+++ resolved
@@ -95,19 +95,11 @@
     ax.scatter(y_true, y_pred_mean, alpha=0.6, label="Predicted Mean")
 
     # Calculate 95% confidence interval bounds (mean +/- 1.96 * std)
-<<<<<<< HEAD
     lower_bound = y_pred_mean - 1.96 * y_pred_std
     upper_bound = y_pred_mean + 1.96 * y_pred_std
 
     # Plot the 95% confidence interval using error bars.
     plt.errorbar(
-=======
-    # lower_bound = y_pred_mean - 1.96 * y_pred_std # Unused
-    # upper_bound = y_pred_mean + 1.96 * y_pred_std # Unused
-
-    # Plot the 95% confidence interval using error bars.
-    ax.errorbar(
->>>>>>> f281cafc
         y_true,
         y_pred_mean,
         yerr=1.96 * y_pred_std,
@@ -119,15 +111,9 @@
         label="95% Confidence Interval",
     )
 
-<<<<<<< HEAD
     # Plot the y=x line (Ideal prediction)
     min_val = min(np.min(y_true), np.min(y_pred_mean - 2 * y_pred_std))
     max_val = max(np.max(y_true), np.max(y_pred_mean + 2 * y_pred_std))
-=======
-    # Plot the y=x line (perfect prediction)
-    min_val_data = min(np.min(y_true), np.min(y_pred_mean - 2 * y_pred_std))
-    max_val_data = max(np.max(y_true), np.max(y_pred_mean + 2 * y_pred_std))
->>>>>>> f281cafc
     # Add some padding to the limits
     padding = (max_val_data - min_val_data) * 0.05
     min_val_plot = min_val_data - padding
@@ -137,10 +123,9 @@
         [min_val_plot, max_val_plot],
         [min_val_plot, max_val_plot],
         "r--",
-        label="y = x (Perfect Prediction)",
+        label="Ideal prediction line (y_observed = y_predicted)",
     )
 
-<<<<<<< HEAD
     plt.title(title)
     plt.xlabel(xlabel)
     plt.ylabel(ylabel)
@@ -149,34 +134,5 @@
     plt.xlim(min_val, max_val)
     plt.ylim(min_val, max_val)
     plt.gca().set_aspect('equal', adjustable='box')
-=======
-    # Calculate metrics
-    rmse = np.sqrt(mean_squared_error(y_true, y_pred_mean))
-    mae = mean_absolute_error(y_true, y_pred_mean)
-    metrics_text = f"RMSE: {rmse:.4f}\nMAE:  {mae:.4f}"
-
-    # Add metrics text to the plot (top-left corner)
-    # Adjust x, y coordinates and ha/va as needed for placement
-    ax.text(
-        0.05,
-        0.95,
-        metrics_text,
-        transform=ax.transAxes,
-        fontsize=9,
-        verticalalignment="top",
-        bbox=dict(boxstyle="round,pad=0.3", fc="wheat", alpha=0.5),
-    )
-
-    ax.set_title(title)
-    ax.set_xlabel(xlabel)
-    ax.set_ylabel(ylabel)
-    # Adjust legend placement (lower right)
-    ax.legend(loc="lower right")
-    ax.grid(True)
-    # Set limits based on data range for better visualization
-    ax.set_xlim(min_val_plot, max_val_plot)
-    ax.set_ylim(min_val_plot, max_val_plot)
-    ax.set_aspect("equal", adjustable="box")  # Equal aspect ratio
->>>>>>> f281cafc
     plt.tight_layout()
     plt.show()